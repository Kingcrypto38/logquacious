--- conflicted
+++ resolved
@@ -1,15 +1,11 @@
 # Logquacious
 
-<<<<<<< HEAD
-Logquacious (lq) is a fast and simple log viewer written by Cash App.
-
-It currently only supports talking to ElasticSearch, however the storage/indexing backend is pluggable. If you are interested in contributing more backends, open a pull request!
-=======
-Logquacious (lq) is a fast and simple log viewer. It currently only supports
+Logquacious (lq) is a fast and simple log viewer built by Cash App. 
+
+It currently only supports
 exploration of logs stored in [ElasticSearch](https://www.elastic.co/products/elasticsearch),
 however the storage/indexing backend is pluggable. If you are interested in
 contributing more backends, open a pull request!
->>>>>>> 5b5627d9
 
 ![Overview](./screenshots/overview.png)
 
@@ -303,7 +299,6 @@
 http.cors.allow-origin: "https://lq.mycompany.com/"
 ```
 
-<<<<<<< HEAD
 See the ElasticSearch documentation on the [http configuration options](https://www.elastic.co/guide/en/elasticsearch/reference/current/modules-http.html) for more information.
 
 License
@@ -321,7 +316,4 @@
     distributed under the License is distributed on an "AS IS" BASIS,
     WITHOUT WARRANTIES OR CONDITIONS OF ANY KIND, either express or implied.
     See the License for the specific language governing permissions and
-    limitations under the License.
-=======
-See the ElasticSearch documentation on the [http configuration options](https://www.elastic.co/guide/en/elasticsearch/reference/current/modules-http.html) for more information.
->>>>>>> 5b5627d9
+    limitations under the License.